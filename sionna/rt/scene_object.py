--- conflicted
+++ resolved
@@ -57,14 +57,11 @@
         # Set the Mitsuba shape
         self._mi_shape = mi_shape
 
-<<<<<<< HEAD
         # Set velocity vector
         self._velocity = tf.cast([0,0,0], dtype=self._rdtype)
 
         # Set center of rotation. This parameter is used for nested asset objects rotations.
         self._center_of_rotation = tf.cast([0,0,0], dtype=self._rdtype)
-=======
->>>>>>> 4411040f
 
         if self._dtype == tf.complex64:
             self._mi_point_t = mi.Point3f
@@ -475,14 +472,9 @@
         # Get position to look at
         if isinstance(target, str):
             obj = self.scene.get(target)
-<<<<<<< HEAD
             if not isinstance(obj, Object) and not isinstance(obj, AssetObject):
-                raise ValueError(f"No camera, device, or object named '{target}' found.")
-=======
-            if not isinstance(obj, Object):
                 msg = f"No camera, device, or object named '{target}' found."
                 raise ValueError(msg)
->>>>>>> 4411040f
             else:
                 target = obj.position
         elif isinstance(target, Object) or not isinstance(obj, AssetObject):
@@ -501,7 +493,6 @@
         gamma = 0.0 # Rotation around x-axis
         self.orientation = (alpha, beta, gamma)
 
-<<<<<<< HEAD
     ##############################################
     # Internal methods.
     # Should not be appear in the user
@@ -577,7 +568,7 @@
         if not isinstance(a, str):
             raise TypeError("`asset_object` must be a string")
         self._asset_object = a
-=======
+        
     def _vertex_params_name(self, mesh_id, scene_params=None):
         """
         Since any `mesh-` prefix was removed from `self.name`, we may need
@@ -591,5 +582,4 @@
         with_prefix = 'mesh-' + key
         if with_prefix in scene_params:
             return with_prefix
-        return key
->>>>>>> 4411040f
+        return key