.vscode/
build/
sionna.egg-info/
__pycache__
.ipynb_checkpoints
.pytest_cache
.python-version
.DS_Store
.buildinfo
.Trash-1000
.logs
dev
_build

doc/build
# Notebooks copied during doc build
doc/source/examples/*.ipynb

projects/
nohup.out
/*.obj
dist/
<<<<<<< HEAD
tmp/
=======
sionna/system/data
>>>>>>> 12d90787
<|MERGE_RESOLUTION|>--- conflicted
+++ resolved
@@ -20,8 +20,4 @@
 nohup.out
 /*.obj
 dist/
-<<<<<<< HEAD
-tmp/
-=======
-sionna/system/data
->>>>>>> 12d90787
+tmp/