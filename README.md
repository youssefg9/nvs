## Fork of https://github.com/NVlabs/sionna
Used for exfiltrating candidate path and choosing initial candidate paths to evaluate, for the ultimate goal of predicting a good starting array angle budget.

<<<<<<< HEAD
For our purposes the installation process should look like this (assuming cuda and video drivers are already configured)
=======
Sionna&trade; is an open-source Python library for link-level simulations of digital communication systems built on top of the open-source software library [TensorFlow](https://www.tensorflow.org) for machine learning.

The official documentation can be found [here](https://nvlabs.github.io/sionna/).

## Installation

Sionna requires [Python](https://www.python.org/) and [Tensorflow](https://www.tensorflow.org/).
In order to run the tutorial notebooks on your machine, you also need [JupyterLab](https://jupyter.org/).
You can alternatively test them on [Google Colab](https://colab.research.google.com/).
Although not necessary, we recommend running Sionna in a [Docker container](https://www.docker.com).

Sionna requires [TensorFlow 2.13-2.15](https://www.tensorflow.org/install) and Python 3.8-3.11. We recommend Ubuntu 22.04. Earlier versions of TensorFlow may still work but are not recommended because of known, unpatched CVEs.

To run the ray tracer on CPU, [LLVM](https://llvm.org) is required by DrJit.  Please check the [installation instructions for the LLVM backend](https://drjit.readthedocs.io/en/latest/what.html#backends).

We refer to the [TensorFlow GPU support tutorial](https://www.tensorflow.org/install/gpu) for GPU support and the required driver setup.

### Installation using pip

We recommend to do this within a [virtual environment](https://docs.python.org/3/tutorial/venv.html), e.g., using [conda](https://docs.conda.io).
On macOS, you need to install [tensorflow-macos](https://github.com/apple/tensorflow_macos) first.

1.) Install the package
```
    pip install sionna
```

2.) Test the installation in Python
```
    python
```
```
    >>> import sionna
    >>> print(sionna.__version__)
    0.19.1
```

3.) Once Sionna is installed, you can run the [Sionna "Hello, World!" example](https://nvlabs.github.io/sionna/examples/Hello_World.html), have a look at the [quick start guide](https://nvlabs.github.io/sionna/quickstart.html), or at the [tutorials](https://nvlabs.github.io/sionna/tutorials.html).

The example notebooks can be opened and executed with [Jupyter](https://jupyter.org/).

For a local installation, the [JupyterLab Desktop](https://github.com/jupyterlab/jupyterlab-desktop) application can be used which also includes the Python installation.

### Docker-based installation

1.) Make sure that you have [Docker](<https://docs.docker.com/engine/install/ubuntu/>) installed on your system. On Ubuntu 22.04, you can run for example

```
    sudo apt install docker.io
```

Ensure that your user belongs to the `docker` group (see [Docker post-installation](<https://docs.docker.com/engine/install/linux-postinstall/>))
>>>>>>> 12d90787

Create conda env with python 3.10 or 3.11
```
<<<<<<< HEAD
conda activate [new env]
make install
pip install tensorflow[and-cuda]
pip install ipykernel
=======
    sudo usermod -aG docker $USER
```
Log out and re-login to load updated group memberships.

For GPU support on Linux, you need to install the [NVIDIA Container Toolkit](https://github.com/NVIDIA/nvidia-docker).


2.) Build the Sionna Docker image. From within the Sionna directory, run

```
    make docker
```

3.) Run the Docker image with GPU support

```
    make run-docker gpus=all
```
or without GPU:
```
    make run-docker
```

This will immediately launch a Docker image with Sionna installed, running JupyterLab on port 8888.

4.) Browse through the example notebooks by connecting to [http://127.0.0.1:8888](http://127.0.0.1:8888) in your browser.

### Installation from source

We recommend to do this within a [virtual environment](https://docs.python.org/3/tutorial/venv.html), e.g., using [conda](https://docs.conda.io).

1.) Clone this repository and execute from within its root folder
```
    make install
```
2.) Test the installation in Python
```
    >>> import sionna
    >>> print(sionna.__version__)
    0.19.1
```

## License and Citation

Sionna is Apache-2.0 licensed, as found in the [LICENSE](https://github.com/nvlabs/sionna/blob/main/LICENSE) file.

If you use this software, please cite it as:
```bibtex
@article{sionna,
    title = {Sionna: An Open-Source Library for Next-Generation Physical Layer Research},
    author = {Hoydis, Jakob and Cammerer, Sebastian and {Ait Aoudia}, Fayçal and Vem, Avinash and Binder, Nikolaus and Marcus, Guillermo and Keller, Alexander},
    year = {2022},
    month = {Mar.},
    journal = {arXiv preprint},
    online = {https://arxiv.org/abs/2203.11854}
}
>>>>>>> 12d90787
```<|MERGE_RESOLUTION|>--- conflicted
+++ resolved
@@ -1,126 +1,13 @@
 ## Fork of https://github.com/NVlabs/sionna
 Used for exfiltrating candidate path and choosing initial candidate paths to evaluate, for the ultimate goal of predicting a good starting array angle budget.
 
-<<<<<<< HEAD
 For our purposes the installation process should look like this (assuming cuda and video drivers are already configured)
-=======
-Sionna&trade; is an open-source Python library for link-level simulations of digital communication systems built on top of the open-source software library [TensorFlow](https://www.tensorflow.org) for machine learning.
 
-The official documentation can be found [here](https://nvlabs.github.io/sionna/).
-
-## Installation
-
-Sionna requires [Python](https://www.python.org/) and [Tensorflow](https://www.tensorflow.org/).
-In order to run the tutorial notebooks on your machine, you also need [JupyterLab](https://jupyter.org/).
-You can alternatively test them on [Google Colab](https://colab.research.google.com/).
-Although not necessary, we recommend running Sionna in a [Docker container](https://www.docker.com).
-
-Sionna requires [TensorFlow 2.13-2.15](https://www.tensorflow.org/install) and Python 3.8-3.11. We recommend Ubuntu 22.04. Earlier versions of TensorFlow may still work but are not recommended because of known, unpatched CVEs.
-
-To run the ray tracer on CPU, [LLVM](https://llvm.org) is required by DrJit.  Please check the [installation instructions for the LLVM backend](https://drjit.readthedocs.io/en/latest/what.html#backends).
-
-We refer to the [TensorFlow GPU support tutorial](https://www.tensorflow.org/install/gpu) for GPU support and the required driver setup.
-
-### Installation using pip
-
-We recommend to do this within a [virtual environment](https://docs.python.org/3/tutorial/venv.html), e.g., using [conda](https://docs.conda.io).
-On macOS, you need to install [tensorflow-macos](https://github.com/apple/tensorflow_macos) first.
-
-1.) Install the package
-```
-    pip install sionna
-```
-
-2.) Test the installation in Python
-```
-    python
-```
-```
-    >>> import sionna
-    >>> print(sionna.__version__)
-    0.19.1
-```
-
-3.) Once Sionna is installed, you can run the [Sionna "Hello, World!" example](https://nvlabs.github.io/sionna/examples/Hello_World.html), have a look at the [quick start guide](https://nvlabs.github.io/sionna/quickstart.html), or at the [tutorials](https://nvlabs.github.io/sionna/tutorials.html).
-
-The example notebooks can be opened and executed with [Jupyter](https://jupyter.org/).
-
-For a local installation, the [JupyterLab Desktop](https://github.com/jupyterlab/jupyterlab-desktop) application can be used which also includes the Python installation.
-
-### Docker-based installation
-
-1.) Make sure that you have [Docker](<https://docs.docker.com/engine/install/ubuntu/>) installed on your system. On Ubuntu 22.04, you can run for example
+Create conda env with python 3.10 or 3.11
 
 ```
-    sudo apt install docker.io
-```
-
-Ensure that your user belongs to the `docker` group (see [Docker post-installation](<https://docs.docker.com/engine/install/linux-postinstall/>))
->>>>>>> 12d90787
-
-Create conda env with python 3.10 or 3.11
-```
-<<<<<<< HEAD
 conda activate [new env]
 make install
 pip install tensorflow[and-cuda]
 pip install ipykernel
-=======
-    sudo usermod -aG docker $USER
-```
-Log out and re-login to load updated group memberships.
-
-For GPU support on Linux, you need to install the [NVIDIA Container Toolkit](https://github.com/NVIDIA/nvidia-docker).
-
-
-2.) Build the Sionna Docker image. From within the Sionna directory, run
-
-```
-    make docker
-```
-
-3.) Run the Docker image with GPU support
-
-```
-    make run-docker gpus=all
-```
-or without GPU:
-```
-    make run-docker
-```
-
-This will immediately launch a Docker image with Sionna installed, running JupyterLab on port 8888.
-
-4.) Browse through the example notebooks by connecting to [http://127.0.0.1:8888](http://127.0.0.1:8888) in your browser.
-
-### Installation from source
-
-We recommend to do this within a [virtual environment](https://docs.python.org/3/tutorial/venv.html), e.g., using [conda](https://docs.conda.io).
-
-1.) Clone this repository and execute from within its root folder
-```
-    make install
-```
-2.) Test the installation in Python
-```
-    >>> import sionna
-    >>> print(sionna.__version__)
-    0.19.1
-```
-
-## License and Citation
-
-Sionna is Apache-2.0 licensed, as found in the [LICENSE](https://github.com/nvlabs/sionna/blob/main/LICENSE) file.
-
-If you use this software, please cite it as:
-```bibtex
-@article{sionna,
-    title = {Sionna: An Open-Source Library for Next-Generation Physical Layer Research},
-    author = {Hoydis, Jakob and Cammerer, Sebastian and {Ait Aoudia}, Fayçal and Vem, Avinash and Binder, Nikolaus and Marcus, Guillermo and Keller, Alexander},
-    year = {2022},
-    month = {Mar.},
-    journal = {arXiv preprint},
-    online = {https://arxiv.org/abs/2203.11854}
-}
->>>>>>> 12d90787
 ```